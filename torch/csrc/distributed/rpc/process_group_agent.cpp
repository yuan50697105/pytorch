--- conflicted
+++ resolved
@@ -442,17 +442,6 @@
               futureTimeouts_.erase(endTime);
             }
           }
-<<<<<<< HEAD
-          // Not holding lock on markCompleted as this could run callbacks that
-          // call agent_->send
-          if (message.type() == MessageType::EXCEPTION) {
-            fm->setError(std::string(
-                message.payload().begin(), message.payload().end()));
-          } else {
-            fm->markCompleted(std::move(message));
-          }
-=======
->>>>>>> 409151e1
           futureCV_.notify_all();
           if (message.type() == MessageType::EXCEPTION) {
             fm->setError(std::string(
