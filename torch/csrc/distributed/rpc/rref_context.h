--- conflicted
+++ resolved
@@ -133,10 +133,7 @@
   const std::shared_ptr<RpcAgent> agent_;
   mutable std::mutex mutex_;
   // Keep OwnerRRefs alive until there is no living UserRRefs.
-<<<<<<< HEAD
   std::unordered_map<RRefId, std::shared_ptr<RRefBase>, RRefId::Hash> owners_;
-=======
-  std::unordered_map<RRefId, std::shared_ptr<RRef>, RRefId::Hash> owners_;
   // A conditional variable to block getOwnerRRef() calls until the
   // corresponding OwnerRRef has been created and inserted into the owners_ map.
   // The method getOwnerRRef() is triggered by rref.to_here() messages. The
@@ -151,7 +148,6 @@
   // TODO: As OwnerRRef::getValue() is always called after
   // OwnerRRef::setValue(), we should be able to remove the CV from OwnerRRef.
   std::condition_variable ownerCV_;
->>>>>>> 9732c67e
   // Tracks known living UserRRefs of an OwnerRRef
   std::unordered_map<
       RRefId,
