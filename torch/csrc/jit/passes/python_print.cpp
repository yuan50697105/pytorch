--- conflicted
+++ resolved
@@ -778,37 +778,6 @@
   }
 
   void printConstant(TaggedStringStream& stmt, const IValue& v) {
-<<<<<<< HEAD
-    std::stringstream ss;
-    if (v.isTensor()) {
-      ss << "CONSTANTS.c" << getOrAddTensorConstant(v.toTensor());
-    } else if (v.isString()) {
-      c10::printQuotedString(ss, v.toStringRef());
-    } else if (v.isDevice()) {
-      std::stringstream device_stream;
-      device_stream << v.toDevice();
-      ss << "torch.device(";
-      c10::printQuotedString(ss, device_stream.str());
-      ss << ")";
-    } else if (v.isTensorList()) {
-      ss << "[";
-      const char* delim = "";
-      for (const at::Tensor& t : v.toTensorVector()) {
-        ss << delim << "CONSTANTS.c" << getOrAddTensorConstant(t);
-        delim = ", ";
-      }
-      ss << "]";
-    } else if (v.isBoolList()) {
-      printMaybeAnnotatedConstantList(ss, "bool", v.toBoolList().size(), v);
-    } else if (v.isIntList()) {
-      printMaybeAnnotatedConstantList(ss, "int", v.toIntVector().size(), v);
-    } else if (v.isDoubleList()) {
-      printMaybeAnnotatedConstantList(
-          ss, "float", v.toDoubleVector().size(), v);
-    } else {
-      ss << v;
-    }
-=======
     const auto customFormatter = [&](std::ostream& ss, const IValue& v) {
       if (v.isTensor()) {
         ss << "CONSTANTS.c" << getOrAddTensorConstant(v.toTensor());
@@ -819,7 +788,6 @@
 
     std::stringstream ss;
     v.repr(ss, customFormatter);
->>>>>>> cd99b370
     stmt << ss.str();
   }
 
