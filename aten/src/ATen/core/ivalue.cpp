#include <ATen/core/ivalue.h>
#include <ATen/core/jit_type.h>
#include <ATen/core/Formatting.h>
#include <c10/util/StringUtil.h>
#include <cmath>
#include <ATen/core/Dict.h>

namespace c10 {
namespace ivalue {

CAFFE2_API c10::intrusive_ptr<ConstantString> ConstantString::create(
    std::string str_) {
  return c10::make_intrusive<ConstantString>(std::move(str_));
}

TupleTypePtr Tuple::type() const {
  if (!type_) {
    type_ = TupleType::create(
        fmap(elements_, [&](const IValue& v) { return v.type(); }));
  }
  return type_;
}

} // namespace ivalue

TypePtr IValue::type() const {
  switch(tag) {
    case Tag::None:
      return NoneType::get();
    case Tag::Tensor:
      return TensorType::create(toTensor());
    case Tag::Double:
      return FloatType::get();
    case Tag::Int:
      return IntType::get();
    case Tag::Bool:
      return BoolType::get();
    case Tag::String:
      return StringType::get();
    case Tag::Blob:
      return AnyType::get();
    case Tag::GenericDict: {
      auto d = toGenericDict();
      return DictType::create(d.keyType(), d.valueType());
    }
    case Tag::GenericList:
      return ListType::create(toList().elementType());
    case Tag::Future:
      return toFuture()->type();
    case Tag::Device:
      return DeviceObjType::get();
    case Tag::Object:
      return toObjectRef().type();
    case Tag::Uninitialized:
      return AnyType::get();
    case Tag::Capsule:
      return CapsuleType::get();
    case Tag::Tuple:
      return toTuple()->type();
  }
  // switch above is complete but this silences compiler warnings
  TORCH_INTERNAL_ASSERT(false, "unhandled case in IValue::type()");
}
namespace {

using IValueFormatter = std::function<void(std::ostream&, const IValue&)>;

template <class T>
std::ostream& printList(
    std::ostream& out,
    const T& list,
    const std::string start,
    const std::string finish,
    IValueFormatter formatter) {
  out << start;
  for (size_t i = 0; i < list.size(); ++i) {
    if (i > 0){
      out << ", ";
    }
    formatter(out, IValue(list[i]));
  }
  out << finish;
  return out;
}

// Properly disambiguate the type of an empty list
std::ostream& printMaybeAnnotatedList(
    std::ostream& out,
    const IValue& the_list,
    IValueFormatter formatter) {
  if (the_list.toGenericListRef().size() == 0) {
    out << "annotate(" << the_list.type()->python_str() << ", [])";
  } else {
    return printList(out, the_list.toGenericListRef(), "[", "]", formatter);
  }
  return out;
}

template <typename Dict>
std::ostream& printDict(
    std::ostream& out,
    const Dict& v,
    IValueFormatter formatter) {
  out << "{";

  bool first = true;
  for (const auto& pair : v) {
    if (!first) {
      out << ", ";
    }

    formatter(out, pair.key());
    out << ": ";
    formatter(out, pair.value());
    first = false;
  }

  out << "}";
  return out;
}
}

std::ostream& IValue::repr(
    std::ostream& out,
    std::function<bool(std::ostream&, const IValue& v)>
        customFormatter) const {
  // First check if the caller has provided a custom formatter. Use that if possible.
  if (customFormatter(out, *this)) {
    return out;
  }

  const IValue& v = *this;
  auto formatter = [&](std::ostream& out, const IValue& v) {
    v.repr(out, customFormatter);
  };
  switch (v.tag) {
    case IValue::Tag::None:
      return out << v.toNone();
    case IValue::Tag::Double: {
      double d = v.toDouble();
      int c = std::fpclassify(d);
      if (c == FP_NORMAL || c == FP_ZERO) {
        int64_t i = int64_t(d);
        if (double(i) == d) {
          return out << i << ".";
        }
      }
      auto orig_prec = out.precision();
      return out << std::setprecision(std::numeric_limits<double>::max_digits10)
                 << v.toDouble() << std::setprecision(orig_prec);
    }
    case IValue::Tag::Int:
      return out << v.toInt();
    case IValue::Tag::Bool:
      return out << (v.toBool() ? "True" : "False");
    case IValue::Tag::Tuple: {
      const auto& elements = v.toTuple()->elements();
      const auto& finish = elements.size() == 1 ? ",)" : ")";
      return printList(out, elements, "(", finish, formatter);
    }
    case IValue::Tag::String:
      c10::printQuotedString(out, v.toStringRef());
      return out;
    case IValue::Tag::GenericList: {
      auto formatter = [&](std::ostream& out, const IValue& v) {
        v.repr(out, customFormatter);
      };
      return printMaybeAnnotatedList(out, *this, formatter);
    }
    case IValue::Tag::Device: {
      std::stringstream device_stream;
      device_stream << v.toDevice();
      out << "torch.device(";
      c10::printQuotedString(out, device_stream.str());
      return out << ")";
    }
    case IValue::Tag::GenericDict:
      return printDict(out, v.toGenericDict(), formatter);
    default:
      TORCH_INTERNAL_ASSERT(false, "repr() not defined on: ", v.tagKind());
  }
}

std::ostream& operator<<(std::ostream & out, const IValue & v) {
  auto formatter = [&](std::ostream& out, const IValue& v) {
    out << v;
  };
  switch(v.tag) {
    case IValue::Tag::None:
      return out << v.toNone();
    case IValue::Tag::Tensor:
      return out << v.toTensor();
    case IValue::Tag::Double: {
      double d = v.toDouble();
      int c = std::fpclassify(d);
      if (c == FP_NORMAL || c == FP_ZERO) {
        int64_t i = int64_t(d);
        if (double(i) == d) {
          return out << i << ".";
        }
      }
      auto orig_prec = out.precision();
      return out
        << std::setprecision(std::numeric_limits<double>::max_digits10)
        << v.toDouble()
        << std::setprecision(orig_prec);
    } case IValue::Tag::Int:
      return out << v.toInt();
    case IValue::Tag::Bool:
      return out << (v.toBool() ? "True" : "False");
    case IValue::Tag::Tuple: {
      const auto& elements = v.toTuple()->elements();
      const auto& finish = elements.size() == 1 ? ",)" : ")";
      return printList(out, elements, "(", finish, formatter);
    }
    case IValue::Tag::String:
      return out << v.toStringRef();
    case IValue::Tag::Blob:
      return out << *v.toBlob();
    case IValue::Tag::Capsule:
      return out << "Capsule";
    case IValue::Tag::GenericList:
<<<<<<< HEAD
      return printList(out, v.toList(), "[", "]");
=======
      return printList(out, v.toGenericList(), "[", "]", formatter);
>>>>>>> cd99b370
    case IValue::Tag::Future:
      return out << "Future";
    case IValue::Tag::Uninitialized:
      return out << "Uninitialized";
    case IValue::Tag::Device:
      return out << v.toDevice();
    case IValue::Tag::GenericDict:
      return printDict(out, v.toGenericDict(), formatter);
    case IValue::Tag::Object:
      // TODO we should attempt to call __str__ if the object defines it.
      auto obj = v.toObject();
      // print this out the way python would do it
      return out << "<" << obj->name() << " object at " << obj.get() << ">";
  }
  AT_ERROR("Tag not found: ", v.tagKind());
}

#undef TORCH_FORALL_TAGS

void IValue::dump() const {
  std::cout << *this << "\n";
}


std::string ivalue::Object::name() const {
  return this->type_.type_->name()->qualifiedName();
}

IValue ivalue::Object::getAttr(const std::string& name) const {
  const size_t slot = type_.type_->getAttributeSlot(name);
  return getSlot(slot);
}

void ivalue::Object::setAttr(const std::string& name, IValue v) {
  const size_t slot = type_.type_->getAttributeSlot(name);
  setSlot(slot, std::move(v));
}

void ivalue::Object::unsafeRemoveAttr(const std::string& name) {
  const size_t slot = type_.type_->getAttributeSlot(name);
  unsafeRemoveSlot(slot);
}

void ivalue::Object::resizeObject(size_t slot) {
  AT_ASSERT(slot < type()->numAttributes());
  slots_.resize(type()->numAttributes());
}


static bool CompareKeys(const std::pair<IValue, IValue>& aWrap,
                        const std::pair<IValue, IValue>& bWrap) {
  const auto a = aWrap.first;
  const auto b = bWrap.first;
  if (a.isString() && b.isString()) {
    return a.toStringRef().compare(b.toStringRef()) < 0;
  } else if (a.isInt() && b.isInt()) {
    return a.toInt() < b.toInt();
  } else if (a.isDouble() && b.isDouble()) {
    return a.toDouble() < b.toDouble();
  } else if (a.isTensor() && b.isTensor()) {
    return a.toTensor().unsafeGetTensorImpl() < b.toTensor().unsafeGetTensorImpl();
  }
  AT_ERROR("Illegal dict key");
}

std::vector<std::pair<IValue, IValue>> iterationOrder(const c10::Dict<IValue, IValue>& dict) {
  std::vector<std::pair<IValue, IValue>> ordered;
  for (auto& element : dict) {
    ordered.emplace_back(element.key(), element.value());
  }
  std::sort(ordered.begin(), ordered.end(), CompareKeys);
  return ordered;
}

std::unordered_map<std::string, c10::StrongTypePtr>& getCustomClassTypeMap() {
    static std::unordered_map<std::string, c10::StrongTypePtr> tmap;
    return tmap;
}

std::unordered_map<std::string, std::function<PyObject*(void*)>>&
getClassConverter() {
  static std::unordered_map<std::string, std::function<PyObject*(void*)>>
      classConverter;
  return classConverter;
}
} // namespace c10<|MERGE_RESOLUTION|>--- conflicted
+++ resolved
@@ -88,10 +88,10 @@
     std::ostream& out,
     const IValue& the_list,
     IValueFormatter formatter) {
-  if (the_list.toGenericListRef().size() == 0) {
+  if (the_list.toListRef().size() == 0) {
     out << "annotate(" << the_list.type()->python_str() << ", [])";
   } else {
-    return printList(out, the_list.toGenericListRef(), "[", "]", formatter);
+    return printList(out, the_list.toListRef(), "[", "]", formatter);
   }
   return out;
 }
@@ -220,11 +220,7 @@
     case IValue::Tag::Capsule:
       return out << "Capsule";
     case IValue::Tag::GenericList:
-<<<<<<< HEAD
-      return printList(out, v.toList(), "[", "]");
-=======
-      return printList(out, v.toGenericList(), "[", "]", formatter);
->>>>>>> cd99b370
+      return printList(out, v.toList(), "[", "]", formatter);
     case IValue::Tag::Future:
       return out << "Future";
     case IValue::Tag::Uninitialized:
